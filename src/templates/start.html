--- conflicted
+++ resolved
@@ -19,11 +19,7 @@
 	border: 5px solid green;
 }
 </style>
-<<<<<<< HEAD
-	<title>Donation SwapREMOVETHIS</title>
-=======
-<title>Donation Swap</title>
->>>>>>> 45b6dbd0
+	<title>Donation Swap</title>
 </head>
 
 <body>
