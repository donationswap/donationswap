--- conflicted
+++ resolved
@@ -2,23 +2,13 @@
 <html lang="en">
 
 <head>
-<<<<<<< HEAD
 	<link rel="icon" href="/favicon.ico">
 	<link rel="stylesheet" type="text/css" href="/static/style.css">
 	<meta charset="utf-8">
 	<script src="/static/code.js"></script>
 	<script src="https://www.google.com/recaptcha/api.js"></script>
 	<style>
-		#intAmount {
-=======
-<link rel="icon" href="/favicon.ico">
-<link rel="stylesheet" type="text/css" href="/static/style.css">
-<meta charset="utf-8">
-<script src="/static/code.js"></script>
-<script src="https://www.google.com/recaptcha/api.js"></script>
-<style>
-#intAmount,#intMinAmount {
->>>>>>> b32f2653
+		#intAmount,#intMinAmount {
 	width: 6em;
 }
 #errorContainer {
@@ -73,15 +63,11 @@
 				</span>
 			</p>
 			<p>
-<<<<<<< HEAD
-				Prefered Name:
+				My Preferred Name is
 				<input class="bordered" id="txtName" type="text">
 			</p>
 			<p>
-				My Email Address:
-=======
 				My Email Address is
->>>>>>> b32f2653
 				<input class="bordered" id="txtEmail" type="email">
 			</p>
 			{%FILE=captcha.snippet.html%}
@@ -102,356 +88,330 @@
 			<p>It is safe to close this tab.</p>
 		</div>
 	</div>
-<<<<<<< HEAD
-	{%FILE=footer.snippet.html%}
-	<script>
+	<<<<<<< HEAD {%FILE=footer.snippet.html%} <script>
 		/* globals ajax, createNode, getElementsById */
 		/* jshint esversion: 6 */
 
 		function captchaGood() {
-			document.getElementById('btnSend').removeAttribute('disabled');
+		document.getElementById('btnSend').removeAttribute('disabled');
 		}
 
 		function captchaBad() {
-			document.getElementById('btnSend').setAttribute('disabled', 'disabled');
+		document.getElementById('btnSend').setAttribute('disabled', 'disabled');
 		}
 
 		(function () {
-			'use strict';
-
-			const ui = getElementsById();
-
-			captchaBad();
-
-			ajax('/ajax/get_info')
-				.then(info => {
-					const currencyByCountry = {};
-
-					// populate countries dropdown
-					info.countries.forEach(country => {
-						ui.idCountry.appendChild(createNode({
-							xtype: 'option',
-							a_value: country.id,
-							p_textContent: country.live_in_name,
-						}));
-						currencyByCountry[country.id] = {
-							iso: country.currency_iso,
-							name: country.currency_name,
-						};
-					});
-					ui.idCountry.value = info.client_country;
-
-					// handle country changes
-					ui.idCountry.onchange = () => {
-						const currency = currencyByCountry[ui.idCountry.value];
-						//xxx ui.intAmount.setAttribute('min', 'xxx')
-						ui.txtCurrency.textContent = currency.iso;
-						ui.txtCurrency.setAttribute('title', currency.name);
-					};
-					ui.idCountry.onchange(); // to set currency
-
-					// populate charities dropdown
-					const categories = [... new Set(info.charities.map(charity => charity.category))];
-					const categoryByName = {};
-					categories.forEach(category => {
-						ui.idCharity.appendChild(categoryByName[category] = createNode({
-							xtype: 'optgroup',
-							a_label: category,
-						}));
-					});
-					info.charities.forEach(charity => {
-						categoryByName[charity.category].appendChild(createNode({
-							xtype: 'option',
-							a_value: charity.id,
-							p_textContent: charity.name,
-						}));
-					});
-
-					// populate calendar
-					for (let day = 1; day <= 31; day++) {
-						ui.intExpirationDay.appendChild(createNode({
-							xtype: 'option',
-							a_value: day,
-							p_textContent: `${('0' + day).substr(-2)}.`,
-						}));
-					}
-					const monthNames = [null,
-						'January', 'February', 'March', 'April',
-						'May', 'June', 'July', 'August',
-						'September', 'October', 'November', 'December']
-					for (let month = 1; month <= 12; month++) {
-						ui.intExpirationMonth.appendChild(createNode({
-							xtype: 'option',
-							a_value: month,
-							p_textContent: monthNames[month],
-						}));
-					}
-					for (let year = info.today.year; year <= info.today.year + 2; year++) {
-						ui.intExpirationYear.appendChild(createNode({
-							xtype: 'option',
-							a_value: year,
-							p_textContent: year,
-						}));
-					}
-					ui.intExpirationDay.value = info.today.day;
-					ui.intExpirationMonth.value = info.today.month;
-					ui.intExpirationYear.value = info.today.year + 1;
-					//xxx this allows "31. February" and such
-
-					// handle form submission
-					ui.btnSend.onclick = () => {
-						captchaBad(); // disable send button
-						ajax('/ajax/create_offer', {
-							captcha_response: document.getElementsByName('g-recaptcha-response')[0].value,
-							country: parseInt(ui.idCountry.value, 10),
-							amount: parseInt(ui.intAmount.value, 10),
-							charity: parseInt(ui.idCharity.value, 10),
-							email: ui.txtEmail.value,
-							name: ui.txtName.value,
-							expiration: {
+		'use strict';
+
+		const ui = getElementsById();
+
+		captchaBad();
+
+		ajax('/ajax/get_info')
+		.then(info => {
+		const currencyByCountry = {};
+
+		// populate countries dropdown
+		info.countries.forEach(country => {
+		ui.idCountry.appendChild(createNode({
+		xtype: 'option',
+		a_value: country.id,
+		p_textContent: country.live_in_name,
+		}));
+		currencyByCountry[country.id] = {
+		iso: country.currency_iso,
+		name: country.currency_name,
+		};
+		});
+		ui.idCountry.value = info.client_country;
+
+		// handle country changes
+		ui.idCountry.onchange = () => {
+		const currency = currencyByCountry[ui.idCountry.value];
+		//xxx ui.intAmount.setAttribute('min', 'xxx')
+		ui.txtCurrency.textContent = currency.iso;
+		ui.txtCurrency.setAttribute('title', currency.name);
+		};
+		ui.idCountry.onchange(); // to set currency
+
+		// populate charities dropdown
+		const categories = [... new Set(info.charities.map(charity => charity.category))];
+		const categoryByName = {};
+		categories.forEach(category => {
+		ui.idCharity.appendChild(categoryByName[category] = createNode({
+		xtype: 'optgroup',
+		a_label: category,
+		}));
+		});
+		info.charities.forEach(charity => {
+		categoryByName[charity.category].appendChild(createNode({
+		xtype: 'option',
+		a_value: charity.id,
+		p_textContent: charity.name,
+		}));
+		});
+
+		// populate calendar
+		for (let day = 1; day <= 31; day++) { ui.intExpirationDay.appendChild(createNode({ xtype: 'option' , a_value: day,
+		 p_textContent: `${('0' + day).substr(-2)}.`, })); } const monthNames=[null, 'January' , 'February' , 'March' ,
+		 'April' , 'May' , 'June' , 'July' , 'August' , 'September' , 'October' , 'November' , 'December' ] for (let month=1;
+		 month <=12; month++) { ui.intExpirationMonth.appendChild(createNode({ xtype: 'option' , a_value: month,
+		 p_textContent: monthNames[month], })); } for (let year=info.today.year; year <=info.today.year + 2; year++) {
+		 ui.intExpirationYear.appendChild(createNode({ xtype: 'option' , a_value: year, p_textContent: year, })); }
+		 ui.intExpirationDay.value=info.today.day; ui.intExpirationMonth.value=info.today.month; ui.intExpirationYear.value=info.today.year
+		 + 1; //xxx this allows "31. February" and such // handle form submission ui.btnSend.onclick=()=> {
+			captchaBad(); // disable send button
+			ajax('/ajax/create_offer', {
+			captcha_response: document.getElementsByName('g-recaptcha-response')[0].value,
+			country: parseInt(ui.idCountry.value, 10),
+			amount: parseInt(ui.intAmount.value, 10),
+			charity: parseInt(ui.idCharity.value, 10),
+			email: ui.txtEmail.value,
+			name: ui.txtName.value,
+			expiration: {
+			day: ui.intExpirationDay.value,
+			month: ui.intExpirationMonth.value,
+			year: ui.intExpirationYear.value,
+			},
+			})
+			.then(() => {
+			ui.successContainer.classList.remove('hidden');
+			ui.form.classList.add('hidden');
+			})
+			.catch(error => {
+			ui.errorText.textContent = error || '<unknown error>';
+				ui.errorContainer.classList.remove('hidden');
+				captchaGood(); // enable send button
+				});
+				};
+				});
+				}());
+				</script>
+				=======
+				{%FILE=footer.snippet.html%}
+				<script>
+					/* globals ajax, createNode, getElementsById */
+					/* jshint esversion: 6 */
+					[window.captchaGood, window.captchaBad] = (function () {
+						'use strict';
+
+						const ui = getElementsById();
+						const offer = {};
+						const currencyByCountry = {};
+
+						let autoMin = true;
+						let captchaValid = false;
+						let offerValid = false;
+
+						function updateButton(errorMessage) {
+							if (captchaValid && offerValid) {
+								ui.btnSend.removeAttribute('disabled');
+							} else {
+								ui.btnSend.setAttribute('disabled', 'disabled');
+							}
+
+							ui.errorText.textContent = errorMessage;
+
+							ui.errorContainer.classList.toggle('hidden', !errorMessage);
+						}
+
+						function captchaGood() {
+							const tmp = document.getElementsByName('g-recaptcha-response');
+							offer.captcha_response = tmp.length ? tmp[0].value : null;
+
+							captchaValid = true;
+							updateButton();
+						}
+
+						function captchaBad() {
+							captchaValid = false;
+							updateButton();
+						}
+
+						function populateDropdowns(info) {
+							// countries
+							info.countries.forEach(country => {
+								currencyByCountry[country.id] = {
+									iso: country.currency_iso,
+									name: country.currency_name,
+								};
+								ui.idCountry.appendChild(createNode({
+									xtype: 'option',
+									a_value: country.id,
+									p_textContent: country.live_in_name,
+								}));
+							});
+
+							// charities
+							const categories = [... new Set(info.charities.map(charity => charity.category))];
+							const categoryByName = {};
+							const optgroups = [];
+
+							categories.forEach(category => {
+								optgroups.push(categoryByName[category] = createNode({
+									xtype: 'optgroup',
+									a_label: category,
+								}));
+							});
+
+							info.charities.forEach(charity => {
+								categoryByName[charity.category].appendChild(createNode({
+									xtype: 'option',
+									a_value: charity.id,
+									p_textContent: charity.name,
+								}));
+							});
+
+							ui.idCharity.innerHTML = '';
+							optgroups.forEach(optgroup => {
+								if (optgroup.children.length > 0) {
+									ui.idCharity.appendChild(optgroup);
+								}
+							});
+
+							// calendar
+							for (let day = 1; day <= 31; day++) {
+								ui.intExpirationDay.appendChild(createNode({
+									xtype: 'option',
+									a_value: day,
+									p_textContent: `${('0' + day).substr(-2)}.`,
+								}));
+							}
+							const monthNames = ['Octember',
+								'January', 'February', 'March', 'April',
+								'May', 'June', 'July', 'August',
+								'September', 'October', 'November', 'December'];
+							for (let month = 1; month <= 12; month++) {
+								ui.intExpirationMonth.appendChild(createNode({
+									xtype: 'option',
+									a_value: month,
+									p_textContent: monthNames[month],
+								}));
+							}
+							for (let year = info.today.year; year <= info.today.year + 2; year++) {
+								ui.intExpirationYear.appendChild(createNode({
+									xtype: 'option',
+									a_value: year,
+									p_textContent: year,
+								}));
+							}
+						}
+
+						function attachEventHandlers() {
+							ui.txtName.onchange = () => validate();
+
+							ui.idCountry.onchange = () => {
+								const currency = currencyByCountry[ui.idCountry.value];
+								//xxx ui.intAmount.setAttribute('min', 'xxx')
+								ui.txtCurrency1.textContent = currency.iso;
+								ui.txtCurrency1.setAttribute('title', currency.name);
+								ui.txtCurrency2.textContent = currency.iso;
+								ui.txtCurrency2.setAttribute('title', currency.name);
+							};
+
+							ui.intAmount.oninput = () => {
+								if (autoMin) {
+									ui.intMinAmount.value = Math.floor(ui.intAmount.value / 2);
+								}
+							};
+
+							ui.intAmount.onchange = () => validate();
+
+							ui.intMinAmount.onchange = () => {
+								autoMin = false;
+								validate();
+							};
+
+							ui.intExpirationDay.onchange = () => validate();
+							ui.intExpirationMonth.onchange = () => validate();
+							ui.intExpirationYear.onchange = () => validate();
+
+							ui.txtEmail.onchange = () => validate();
+
+							ui.btnSend.onclick = () => {
+								captchaBad(); // disable send button
+								ajax('/ajax/create_offer', offer)
+									.then(() => {
+										ui.successContainer.classList.remove('hidden');
+										ui.form.classList.add('hidden');
+									})
+									.catch(error => {
+										console.error(error);
+										alert('Something went awfully wrong on our server. Sorry.');
+									});
+							};
+						}
+
+						function initialize(obj, fallback) {
+							ui.txtName.value = obj.name || fallback.name;
+							ui.idCountry.value = obj.country || fallback.country;
+							ui.intAmount.value = obj.amount || fallback.amount;
+							ui.idCharity.value = obj.charity || fallback.charity;
+							ui.intMinAmount.value = obj.min_amount;
+							ui.intExpirationDay.value = (obj.expires || {}).day || fallback.expires.day;
+							ui.intExpirationMonth.value = (obj.expires || {}).month || fallback.expires.month;
+							ui.intExpirationYear.value = (obj.expires || {}).year || fallback.expires.year;
+							ui.txtEmail.value = obj.email || fallback.email;
+
+							ui.idCountry.onchange(); // to set currency
+						}
+
+						function validate() {
+							offer.captcha_response = offer.captcha_response || '';
+							offer.name = ui.txtName.value;
+							offer.country = parseInt(ui.idCountry.value, 10);
+							offer.amount = parseInt(ui.intAmount.value, 10);
+							offer.min_amount = parseInt(ui.intMinAmount.value, 10);
+							offer.charity = parseInt(ui.idCharity.value, 10);
+							offer.email = ui.txtEmail.value;
+							offer.expiration = {
 								day: ui.intExpirationDay.value,
 								month: ui.intExpirationMonth.value,
 								year: ui.intExpirationYear.value,
-							},
-						})
-							.then(() => {
-								ui.successContainer.classList.remove('hidden');
-								ui.form.classList.add('hidden');
-							})
-							.catch(error => {
-								ui.errorText.textContent = error || '<unknown error>';
-								ui.errorContainer.classList.remove('hidden');
-								captchaGood(); // enable send button
+							};
+
+							ajax('/ajax/validate_offer', offer)
+								.then(errorMessage => {
+									offerValid = !errorMessage;
+									updateButton(errorMessage);
+								});
+						}
+
+						ajax('/ajax/get_info')
+							.then(info => {
+								populateDropdowns(info);
+								attachEventHandlers();
+
+								const defaults = {
+									name: '',
+									country: info.client_country,
+									amount: 100,
+									min_amount: 50,
+									charity: 30, // Animal Equality (first in alphabet)
+									email: '',
+									expires: {
+										day: info.today.day,
+										month: info.today.month,
+										year: info.today.year + 1
+									},
+								};
+								try {
+									const args = JSON.parse(decodeURIComponent(window.location.hash.substr(1)));
+									initialize(args, defaults);
+								}
+								catch (e) {
+									initialize(defaults, defaults);
+								}
+
+								validate();
 							});
-					};
-				});
-		}());
-	</script>
-=======
-{%FILE=footer.snippet.html%}
-<script>
-/* globals ajax, createNode, getElementsById */
-/* jshint esversion: 6 */
-[window.captchaGood, window.captchaBad] = (function () {
-	'use strict';
-
-	const ui = getElementsById();
-	const offer = {};
-	const currencyByCountry = {};
-
-	let autoMin = true;
-	let captchaValid = false;
-	let offerValid = false;
-
-	function updateButton(errorMessage) {
-		if (captchaValid && offerValid) {
-			ui.btnSend.removeAttribute('disabled');
-		} else {
-			ui.btnSend.setAttribute('disabled', 'disabled');
-		}
-
-		ui.errorText.textContent = errorMessage;
-
-		ui.errorContainer.classList.toggle('hidden', !errorMessage);
-	}
-
-	function captchaGood() {
-		const tmp = document.getElementsByName('g-recaptcha-response');
-		offer.captcha_response = tmp.length ? tmp[0].value : null;
-
-		captchaValid = true;
-		updateButton();
-	}
-
-	function captchaBad() {
-		captchaValid = false;
-		updateButton();
-	}
-
-	function populateDropdowns(info) {
-		// countries
-		info.countries.forEach(country => {
-			currencyByCountry[country.id] = {
-				iso: country.currency_iso,
-				name: country.currency_name,
-			};
-			ui.idCountry.appendChild(createNode({
-				xtype: 'option',
-				a_value: country.id,
-				p_textContent: country.live_in_name,
-			}));
-		});
-
-		// charities
-		const categories = [... new Set(info.charities.map(charity => charity.category))];
-		const categoryByName = {};
-		const optgroups = [];
-
-		categories.forEach(category => {
-			optgroups.push(categoryByName[category] = createNode({
-				xtype: 'optgroup',
-				a_label: category,
-			}));
-		});
-
-		info.charities.forEach(charity => {
-			categoryByName[charity.category].appendChild(createNode({
-				xtype: 'option',
-				a_value: charity.id,
-				p_textContent: charity.name,
-			}));
-		});
-
-		ui.idCharity.innerHTML = '';
-		optgroups.forEach(optgroup => {
-			if (optgroup.children.length > 0) {
-				ui.idCharity.appendChild(optgroup);
-			}
-		});
-
-		// calendar
-		for (let day = 1; day <= 31; day++) {
-			ui.intExpirationDay.appendChild(createNode({
-				xtype: 'option',
-				a_value: day,
-				p_textContent: `${('0' + day).substr(-2)}.`,
-			}));
-		}
-		const monthNames = ['Octember',
-			'January', 'February', 'March', 'April',
-			'May', 'June', 'July', 'August',
-			'September', 'October', 'November', 'December'];
-		for (let month = 1; month <= 12; month++) {
-			ui.intExpirationMonth.appendChild(createNode({
-				xtype: 'option',
-				a_value: month,
-				p_textContent: monthNames[month],
-			}));
-		}
-		for (let year = info.today.year; year <= info.today.year + 2; year++) {
-			ui.intExpirationYear.appendChild(createNode({
-				xtype: 'option',
-				a_value: year,
-				p_textContent: year,
-			}));
-		}
-	}
-
-	function attachEventHandlers() {
-		ui.txtName.onchange = () => validate();
-
-		ui.idCountry.onchange = () => {
-			const currency = currencyByCountry[ui.idCountry.value];
-			//xxx ui.intAmount.setAttribute('min', 'xxx')
-			ui.txtCurrency1.textContent = currency.iso;
-			ui.txtCurrency1.setAttribute('title', currency.name);
-			ui.txtCurrency2.textContent = currency.iso;
-			ui.txtCurrency2.setAttribute('title', currency.name);
-		};
-
-		ui.intAmount.oninput = () => {
-			if (autoMin) {
-				ui.intMinAmount.value = Math.floor(ui.intAmount.value / 2);
-			}
-		};
-		
-		ui.intAmount.onchange = () => validate();
-
-		ui.intMinAmount.onchange = () => {
-			autoMin = false;
-			validate();
-		};
-
-		ui.intExpirationDay.onchange = () => validate();
-		ui.intExpirationMonth.onchange = () => validate();
-		ui.intExpirationYear.onchange = () => validate();
-
-		ui.txtEmail.onchange = () => validate();
-
-		ui.btnSend.onclick = () => {
-			captchaBad(); // disable send button
-			ajax('/ajax/create_offer', offer)
-				.then(() => {
-					ui.successContainer.classList.remove('hidden');
-					ui.form.classList.add('hidden');
-				})
-				.catch(error => {
-					console.error(error);
-					alert('Something went awfully wrong on our server. Sorry.');
-				});
-		};
-	}
-
-	function initialize(obj, fallback) {
-		ui.txtName.value = obj.name || fallback.name;
-		ui.idCountry.value = obj.country || fallback.country;
-		ui.intAmount.value = obj.amount || fallback.amount;
-		ui.idCharity.value = obj.charity || fallback.charity;
-		ui.intMinAmount.value = obj.min_amount;
-		ui.intExpirationDay.value = (obj.expires || {}).day || fallback.expires.day;
-		ui.intExpirationMonth.value = (obj.expires || {}).month || fallback.expires.month;
-		ui.intExpirationYear.value = (obj.expires || {}).year || fallback.expires.year;
-		ui.txtEmail.value = obj.email || fallback.email;
-
-		ui.idCountry.onchange(); // to set currency
-	}
-
-	function validate() {
-		offer.captcha_response = offer.captcha_response || '';
-		offer.name = ui.txtName.value;
-		offer.country = parseInt(ui.idCountry.value, 10);
-		offer.amount = parseInt(ui.intAmount.value, 10);
-		offer.min_amount = parseInt(ui.intMinAmount.value, 10);
-		offer.charity = parseInt(ui.idCharity.value, 10);
-		offer.email = ui.txtEmail.value;
-		offer.expiration = {
-			day: ui.intExpirationDay.value,
-			month: ui.intExpirationMonth.value,
-			year: ui.intExpirationYear.value,
-		};
-		
-		ajax('/ajax/validate_offer', offer)
-			.then(errorMessage => {
-				offerValid = !errorMessage;
-				updateButton(errorMessage);
-			});
-	}
-
-	ajax('/ajax/get_info')
-		.then(info => {
-			populateDropdowns(info);
-			attachEventHandlers();
-
-			const defaults = {
-				name: '',
-				country: info.client_country,
-				amount: 100,
-				min_amount: 50,
-				charity: 30, // Animal Equality (first in alphabet)
-				email: '',
-				expires: {
-					day: info.today.day,
-					month: info.today.month,
-					year: info.today.year + 1
-				},
-			};
-			try {
-				const args = JSON.parse(decodeURIComponent(window.location.hash.substr(1)));
-				initialize(args, defaults);
-			}
-			catch(e) {
-				initialize(defaults, defaults);
-			}
-
-			validate();
-		});
-
-	captchaBad();
-
-	return [captchaGood, captchaBad];
-}());
-</script>
->>>>>>> b32f2653
+
+						captchaBad();
+
+						return [captchaGood, captchaBad];
+					}());
+				</script>
+				>>>>>>> upstream/master
 </body>
 
 </html>