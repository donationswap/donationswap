--- conflicted
+++ resolved
@@ -40,14 +40,9 @@
 			</tbody>
 		</table>
 		<p class="hidden" id="confirmed">Thank you for activating your offer.</p>
-<<<<<<< HEAD
 		<p>We will send you an email when we find a match. You can create another offer <a href="/start/">here</a>.</p>
-		<button class="hidden" id="btnDelete">Delete</button>
-=======
-		<p>We will send you an email when we find a match. You can create another offer <a href="/">here</a>.</p>
-		<p>If you have changed your mind please delete your offer. 
+		<p>If you have changed your mind please delete your offer.</p>
 		<button class="hidden" id="btnDelete">Delete Your Offer</button>
->>>>>>> f235bf9c
 		<div id="message">Loading...</div>
 	</div>
 {%FILE=footer.snippet.html%}
