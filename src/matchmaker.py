#!/usr/bin/env python3

class Matchmaker:

	def _send_mail_about_match_feedback(self, match):
		replacements = {
		}

		#xxx

		logging.info('Sending match feedback email to %s and %s',
			match.old_offer.email,
			match.new_offer.email,
		)

	def _delete_old_matches(self):
		'''Four weeks after a match was made we delete it and
		send the two donors a feedback email.

		(It only gets to be four weeks old if it was accepted by both
		donors, otherwise it would have been deleted within 72 hours.)'''

		four_weeks_ago = datetime.datetime.utcnow() - datetime.timedelta(days=28)

		with self._database.connect() as db:
			for match in entities.Match.get_all(lambda x: x.new_agrees is True and x.old_agrees is True and x.created_ts < four_weeks_ago):
				match.delete(db)
				self._send_mail_about_match_feedback(match)

	def clean(self):
		#xxx self._delete_unconfirmed_offers()
		#xxx self._delete_unapproved_matches()
		self._delete_old_matches()

		now = datetime.datetime.utcnow()
		one_week = datetime.timedelta(days=7)

		with self._database.connect() as db:

			# delete unapproved matches after one week
			for match in entities.Match.get_all(lambda x: (x.new_agrees is None or x.old_agrees is None) and x.created_ts + one_week < now):
				eventlog.match_expired(db, match)
				match.delete(db)

			#xxx also...
			# ... delete expired offers that aren't part of a match

<<<<<<< HEAD
		offer1Created = 0
		offer2Created = 0
		amount1 = offer1.amount
		amount2 = offer2.amount
		donor1 = Donor(offer1.name, offer1.email, country1)
		donor2 = Donor(offer2.name, offer2.email, country2)
=======
#xxx move this into donationswap.py when I understand it
>>>>>>> b32f2653

from matching.charity import Charity
from matching.country import Country
from matching.donor import Donor
from matching.offer import Offer
from matching.matcher import Matcher

def _is_good_match(self, offer1, offer2):

	dbCountry1 = offer1.country
	dbCountry2 = offer2.country

	# TODO: UK and ireland(?) GiftAid
	multiplier1 = 1
	multiplier2 = 1

	exchangeRate1VsUSA = self._currency.convert(1000, dbCountry1.currency.iso, 'USD') / 1000.0
	exchangeRate2VsUSA = self._currency.convert(1000, dbCountry2.currency.iso, 'USD') / 1000.0

	country1Charities = []
	country2Charities = []

	charityCache = {}
	country1TaxReturn = 0
	country2TaxReturn = 0

	for charity in entities.Charity.get_all():
		if (charity.name not in charityCache):
			charityCache[charity.name] = Charity(charity.name)

		charityInCountry1 = entities.CharityInCountry.by_charity_and_country_id(charity.id, dbCountry1.id)
		charityInCountry2 = entities.CharityInCountry.by_charity_and_country_id(charity.id, dbCountry2.id)
		if (charityInCountry1 is not None):
			country1Charities.append(charityCache[charity.name])
			if (offer1.charity == charity):
				country1TaxReturn = charityInCountry1.tax_factor

		if (charityInCountry2 is not None):
			country2Charities.append(charityCache[charity.name])
			if (offer2.charity == charity):
				country2TaxReturn = charityInCountry2.tax_factor

	country1 = Country(dbCountry1.name, dbCountry1.currency.iso, country1Charities, country1TaxReturn, exchangeRate1VsUSA, multiplier1)
	country2 = Country(dbCountry2.name, dbCountry2.currency.iso, country2Charities, country2TaxReturn, exchangeRate2VsUSA, multiplier2)

	offer1Created = 0
	offer2Created = 0
	amount1 = offer1.amount
	amount2 = offer2.amount
	donor1 = Donor(offer1.email, country1)
	donor2 = Donor(offer2.email, country2)

	#xxx offers SHOULD have approximately the same amount (taking tax benefits into account)
	#    for development, however, everthing goes.
	matchingOffer1 = Offer(donor1, amount1 * 0.5, amount1, [charityCache[offer1.charity.name]], offer1Created)
	matchingOffer2 = Offer(donor2, amount2 * 0.5, amount2, [charityCache[offer2.charity.name]], offer2Created)

	result = Matcher('USD').match(matchingOffer1, [matchingOffer2])
	return result is not None<|MERGE_RESOLUTION|>--- conflicted
+++ resolved
@@ -45,16 +45,9 @@
 			#xxx also...
 			# ... delete expired offers that aren't part of a match
 
-<<<<<<< HEAD
-		offer1Created = 0
-		offer2Created = 0
-		amount1 = offer1.amount
-		amount2 = offer2.amount
-		donor1 = Donor(offer1.name, offer1.email, country1)
-		donor2 = Donor(offer2.name, offer2.email, country2)
-=======
 #xxx move this into donationswap.py when I understand it
->>>>>>> b32f2653
+
+import entities
 
 from matching.charity import Charity
 from matching.country import Country
@@ -104,8 +97,8 @@
 	offer2Created = 0
 	amount1 = offer1.amount
 	amount2 = offer2.amount
-	donor1 = Donor(offer1.email, country1)
-	donor2 = Donor(offer2.email, country2)
+	donor1 = Donor(offer1.name, offer1.email, country1)
+	donor2 = Donor(offer2.name, offer2.email, country2)
 
 	#xxx offers SHOULD have approximately the same amount (taking tax benefits into account)
 	#    for development, however, everthing goes.
